dist: trusty
sudo: required

matrix:
  fast_finish: true
  include:
   - os: linux
     env: LINUX=ubuntu1404
     sudo: required
     language: python
   - os: linux
     env: LINUX=ubuntu1604
     sudo: required
     language: python
   - os: linux
     env: LINUX=debian-jessie
     sudo: required
     language: python
   - os: osx
     language: generic

services:
  - docker

<<<<<<< HEAD
 - if [ "${TRAVIS_OS_NAME}" == "linux" ]; then
      yes | sudo add-apt-repository ppa:zoogie/sdl2-snapshots;
      yes | sudo add-apt-repository ppa:dan-witt/gstreamer;
      sudo apt-get update;
      sudo apt-get -y install libsdl2-dev libsdl2-ttf-dev libsdl2-image-dev libsdl2-mixer-dev;
      sudo apt-get -y install libgstreamer1.0-dev gstreamer1.0-alsa gstreamer1.0-plugins-{good,base,bad,ugly};
      sudo apt-get -y install python-dev libxine1-ffmpeg libsmpeg-dev libswscale-dev libavformat-dev libavcodec-dev libjpeg-dev libtiff4-dev libX11-dev libmtdev-dev;
      sudo apt-get -y install python-setuptools build-essential libgl1-mesa-dev libgles2-mesa-dev;
      sudo apt-get -y install xvfb pulseaudio;
      pip3 install --upgrade cython pillow coveralls setuptools;
      pip3 install kivy;
      git clone --recursive --branch ${TRAVIS_BRANCH} https://github.com/missionpinball/mpf.git _mpf || git clone --recursive --branch `python3 get_version.py` https://github.com/missionpinball/mpf.git _mpf || git clone --recursive --branch dev https://github.com/missionpinball/mpf.git _mpf;
      pip3 install -e _mpf/;
      python3 setup.py install;
   fi;
=======
before_install:
  - if [ "${TRAVIS_OS_NAME}" == "linux" ]; then
       cd docker/${LINUX}; docker build -t mpf-mc/image .; cd ../../;
    fi;
  - git clone --recursive --branch ${TRAVIS_BRANCH} https://github.com/missionpinball/mpf.git _mpf || git clone --recursive --branch `python3 get_version.py` https://github.com/missionpinball/mpf.git _mpf || git clone --recursive --branch dev https://github.com/missionpinball/mpf.git _mpf;
>>>>>>> a3ea48fc

install:
  - if [ "${TRAVIS_OS_NAME}" == "osx" ]; then
      brew update;
      brew install python3;
      brew install sdl2 sdl2_image sdl2_ttf sdl2_mixer gstreamer;
      pip3 install -I Cython==0.23;
      git clone --recursive --branch ${TRAVIS_BRANCH} https://github.com/missionpinball/mpf.git _mpf || git clone --recursive --branch `python3 get_version.py` https://github.com/missionpinball/mpf.git _mpf || git clone --recursive --branch dev https://github.com/missionpinball/mpf.git _mpf;
      pip3 install -e _mpf/;
      USE_OSX_FRAMEWORKS=0 pip3 install kivy;
      pip3 install wheel setuptools --upgrade;
      USE_OSX_FRAMEWORKS=0 pip3 install .;

    fi;
  - pip3 install coveralls

env:
  global:
     secure: "WNvNRbHmintW6NlclAw3rbP4EzJ0Zt7gqVSha/+gC8Vo2pkbWphltgH5YwBGGM37ZRRbJ90Qm7aaLsFSpxOLnWlOlTw6/NBdKFEjvZISU8x7VcxlScNKTgDmeMYrDTsfbzoZJx7A6ZzxIm3fvRDcfhQcB0kI6wvLhcD1jHGqy0omfOHyFw51RfvRq07xsqavHN2Km9ObSqRCyMSuKNSCBHuIvGq7WnMfv+yU+iEV9pfQOEIo6JC7aySfIJ0gdgXK68RbWPLg1x4KwLsni9VDnOxXw9lPQbJfv9bpY1Fv3RWOQE763mHGojyorODrLCcYnKW+f177+h8PfBgIMMJdcF4CmanoGSrJG6QCp0GdauNzaqSXhGPFGIBToHPdFAW9XbHyVivFOP+rK8fo52euxX4rOgAF0oYuTxaz1SZn0x52u/BWG44Za9pQur8mZZHuZr9JpSzYF2u1FO3T4wj3noCBkXXe250WQp/zA1VrWgRPZgB9r6nxfguWsbzpia2dhcRDY+/jChJvc2mvHio8wlw3WhFhoUjUQkoGzmr/uio2j4SEo84wAClcQ5S6yzGY4IE8i8b4NZuJy9tsVS8+99TaR4TrUET1r+LqU7T4uN2Bp85zaw1ekmlj5xUD5/aJWagIM6kCv35nSD2camIQWVq0eiBqzOsu0npH9EhML0A="

script:
  - if [ "${TRAVIS_OS_NAME}" == "linux" ]; then
      docker run -v $PWD:$PWD -w $PWD mpf-mc/image /bin/sh -c "pip3 install --upgrade cython pillow coveralls setuptools pip; apt-get remove python-pip python-pip3; pip3 install kivy; pip3 install -e _mpf/; python3 setup.py install; export DISPLAY=:99.0; /sbin/start-stop-daemon --start --quiet --pidfile /tmp/custom_xvfb_99.pid --make-pidfile --background --exec /usr/bin/Xvfb -- :99 -screen 0 1280x720x24 -ac +extension GLX; export PYTHONPATH=$PYTHONPATH:$(pwd); coverage3 run --concurrency=thread -m unittest discover -s mpfmc/tests; coverage3 run -a --concurrency=thread -m unittest discover -s mpfmc/integration;";
    fi;

after_success:
  - if [ "${TRAVIS_OS_NAME}" == "linux" ]; then
      coveralls;
    fi;

  - if [ "${TRAVIS_OS_NAME}" == "osx" ]; then
      python3 setup.py bdist_wheel;
      cd dist;
      python3 ../build_scripts/rename_wheels.py;
      pip3 install twine;
      ls;
      python3 -m twine upload -u brianmadden -p $PYPI_PASS --skip-existing *;
    fi;<|MERGE_RESOLUTION|>--- conflicted
+++ resolved
@@ -22,29 +22,11 @@
 services:
   - docker
 
-<<<<<<< HEAD
- - if [ "${TRAVIS_OS_NAME}" == "linux" ]; then
-      yes | sudo add-apt-repository ppa:zoogie/sdl2-snapshots;
-      yes | sudo add-apt-repository ppa:dan-witt/gstreamer;
-      sudo apt-get update;
-      sudo apt-get -y install libsdl2-dev libsdl2-ttf-dev libsdl2-image-dev libsdl2-mixer-dev;
-      sudo apt-get -y install libgstreamer1.0-dev gstreamer1.0-alsa gstreamer1.0-plugins-{good,base,bad,ugly};
-      sudo apt-get -y install python-dev libxine1-ffmpeg libsmpeg-dev libswscale-dev libavformat-dev libavcodec-dev libjpeg-dev libtiff4-dev libX11-dev libmtdev-dev;
-      sudo apt-get -y install python-setuptools build-essential libgl1-mesa-dev libgles2-mesa-dev;
-      sudo apt-get -y install xvfb pulseaudio;
-      pip3 install --upgrade cython pillow coveralls setuptools;
-      pip3 install kivy;
-      git clone --recursive --branch ${TRAVIS_BRANCH} https://github.com/missionpinball/mpf.git _mpf || git clone --recursive --branch `python3 get_version.py` https://github.com/missionpinball/mpf.git _mpf || git clone --recursive --branch dev https://github.com/missionpinball/mpf.git _mpf;
-      pip3 install -e _mpf/;
-      python3 setup.py install;
-   fi;
-=======
 before_install:
   - if [ "${TRAVIS_OS_NAME}" == "linux" ]; then
        cd docker/${LINUX}; docker build -t mpf-mc/image .; cd ../../;
     fi;
   - git clone --recursive --branch ${TRAVIS_BRANCH} https://github.com/missionpinball/mpf.git _mpf || git clone --recursive --branch `python3 get_version.py` https://github.com/missionpinball/mpf.git _mpf || git clone --recursive --branch dev https://github.com/missionpinball/mpf.git _mpf;
->>>>>>> a3ea48fc
 
 install:
   - if [ "${TRAVIS_OS_NAME}" == "osx" ]; then
