import logging
from mpfmc.tests.MpfMcTestCase import MpfMcTestCase
from mock import MagicMock


class TestAudio(MpfMcTestCase):
    """
    Tests all the audio features in the media controller.  The core audio library is a
    custom extension library written in Cython that interfaces with the SDL2 and
    SDL_Mixer libraries.
    """
    def get_machine_path(self):
        return 'tests/machine_files/audio'

    def get_config_file(self):
        return 'test_audio.yaml'

    def get_sound_file_path(self):
        return 'tests/machine_files/audio/sounds'

    def test_typical_sound_system(self):
        """ Tests the sound system and audio interface with typical settings """

        if self.mc.sound_system is None:
            log = logging.getLogger('TestAudio')
            log.warning("Sound system is not enabled - unable to run audio tests")
            return

        self.assertIsNotNone(self.mc.sound_system)
        interface = self.mc.sound_system.audio_interface
        self.assertIsNotNone(interface)

        # Check basic audio interface settings
        settings = interface.get_settings()
        self.assertIsNotNone(settings)
        self.assertEqual(settings['buffer_samples'], 4096)
        self.assertEqual(settings['audio_channels'], 2)
        self.assertEqual(settings['sample_rate'], 44100)

        # Check static conversion functions (gain, samples)
        self.assertEqual(interface.string_to_gain('0db'), 1.0)
        self.assertAlmostEqual(interface.string_to_gain('-3 db'), 0.707945784)
        self.assertAlmostEqual(interface.string_to_gain('-6 db'), 0.501187233)
        self.assertAlmostEqual(interface.string_to_gain('-17.5 db'), 0.133352143)
        self.assertEqual(interface.string_to_gain('3db'), 1.0)
        self.assertEqual(interface.string_to_gain('0.25'), 0.25)
        self.assertEqual(interface.string_to_gain('-3'), 0.0)

        self.assertEqual(interface.string_to_samples("234"), 234)
        self.assertEqual(interface.string_to_samples("234.73"), 234)
        self.assertEqual(interface.string_to_samples("-23"), -23)
        self.assertEqual(interface.string_to_samples("2s"), 88200)
        self.assertEqual(interface.string_to_samples("2 ms"), 88)
        self.assertEqual(interface.string_to_samples("23.5 ms"), 1036)
        self.assertEqual(interface.string_to_samples("-2 ms"), -88)

        # Check tracks
        self.assertEqual(interface.get_track_count(), 3)
        track_voice = interface.get_track_by_name("voice")
        self.assertIsNotNone(track_voice)
        self.assertEqual(track_voice.name, "voice")
        # self.assertAlmostEqual(track_voice.volume, 0.6)
        self.assertEqual(track_voice.max_simultaneous_sounds, 1)

        track_sfx = interface.get_track_by_name("sfx")
        self.assertIsNotNone(track_sfx)
        self.assertEqual(track_sfx.name, "sfx")
        # self.assertAlmostEqual(track_sfx.volume, 0.4)
        self.assertEqual(track_sfx.max_simultaneous_sounds, 8)

        track_music = interface.get_track_by_name("music")
        self.assertIsNotNone(track_music)
        self.assertEqual(track_music.name, "music")
        # self.assertAlmostEqual(track_music.volume, 0.5)
        self.assertEqual(track_music.max_simultaneous_sounds, 1)

        self.assertTrue(self.mc, 'sounds')

        # Mock BCP send method
        self.mc.bcp_processor.send = MagicMock()

        # Allow some time for sound assets to load
        self.advance_time(2)

        # Start mode
        self.send(bcp_command='mode_start', name='mode1', priority=500)
        self.assertTrue(self.mc.modes['mode1'].active)
        self.assertEqual(self.mc.modes['mode1'].priority, 500)

        # /sounds/sfx
        self.assertIn('198361_sfx-028', self.mc.sounds)     # .wav
        self.assertIn('210871_synthping', self.mc.sounds)   # .wav
        self.assertIn('264828_text', self.mc.sounds)        # .ogg
        self.assertIn('4832__zajo__drum07', self.mc.sounds)   # .wav
        self.assertIn('84480__zgump__drum-fx-4', self.mc.sounds)   # .wav
        self.assertIn('100184__menegass__rick-drum-bd-hard', self.mc.sounds)   # .wav

        # Test bad sound file
        self.assertIn('bad_sound_file', self.mc.sounds)
        with self.assertRaises(Exception):
            self.mc.sounds['bad_sound_file'].do_load()
        self.assertFalse(self.mc.sounds['bad_sound_file'].loaded)

        # /sounds/voice
        self.assertIn('104457_moron_test', self.mc.sounds)  # .wav
        self.assertIn('113690_test', self.mc.sounds)        # .wav

        # /sounds/music
        self.assertIn('263774_music', self.mc.sounds)       # .wav

        # Sound groups
        self.assertIn('drum_group', self.mc.sounds)

        # Make sure sound has ducking (since it was specified in the config files)
        self.assertTrue(self.mc.sounds['104457_moron_test'].has_ducking)

        # Test baseline internal audio message count
        self.assertEqual(interface.get_in_use_request_message_count(), 0)
        self.assertEqual(interface.get_in_use_notification_message_count(), 0)

        # Test sound_player
        self.assertFalse(track_sfx.sound_is_playing(self.mc.sounds['264828_text']))
        self.mc.events.post('play_sound_text')
        self.mc.events.post('play_sound_music')
        self.advance_time(1)
        # self.assertTrue(track_sfx.sound_is_playing(self.mc.sounds['264828_text']))

        # Test two sounds at the same time on the voice track (only
        # 1 sound at a time max).  Second sound should be queued and
        # play immediately after the first one ends.
        self.assertEqual(track_voice.get_sound_queue_count(), 0)
        self.mc.events.post('play_sound_test')
        self.advance_time()

        # Make sure first sound is playing on the voice track
        # self.assertEqual(track_voice.get_status()[0]['sound_id'], self.mc.sounds['113690_test'].id)
        self.mc.events.post('play_sound_moron_test')
        self.advance_time()

        # Make sure first sound is still playing and the second one has been queued
        # self.assertEqual(track_voice.get_status()[0]['sound_id'], self.mc.sounds['113690_test'].id)
        self.assertEqual(track_voice.get_sound_queue_count(), 1)
        # self.assertTrue(track_voice.sound_is_in_queue(self.mc.sounds['104457_moron_test']))
        self.advance_time(0.1)

        # Now stop sound that is not yet playing but is queued (should be removed from queue)
        self.mc.events.post('stop_sound_moron_test')
        self.advance_time(0.25)
        # self.assertFalse(track_voice.sound_is_in_queue(self.mc.sounds['104457_moron_test']))

        # Play moron test sound again (should be added to queue)
        self.mc.events.post('play_sound_moron_test')
        self.advance_time(0.1)
        # self.assertTrue(track_voice.sound_is_in_queue(self.mc.sounds['104457_moron_test']))

        # Make sure text sound is still playing (looping)
        # self.assertTrue(track_sfx.sound_is_playing(self.mc.sounds['264828_text']))

        # Ensure sound.events_when_looping is working properly (send event when a sound loops)
        # self.mc.bcp_processor.send.assert_any_call('trigger', name='text_sound_looping')

        # Send an event to stop the text sound looping
        self.mc.events.post('stop_sound_looping_text')
        self.advance_time(2)

        # Text sound should no longer be playing
        # self.assertFalse(track_sfx.sound_is_playing(self.mc.sounds['264828_text']))

        self.advance_time(2.7)
        self.mc.events.post('play_sound_synthping')
        self.advance_time(3)
        self.mc.events.post('play_sound_synthping')
        self.advance_time(6)
        self.mc.events.post('stop_sound_music')
        self.mc.events.post('play_sound_synthping_in_mode')
        self.advance_time(1)
        self.mc.events.post('play_sound_synthping')
        self.advance_time(1)

        # Test playing sound pool (many times)
        for x in range(16):
            self.mc.events.post('play_sound_drum_group')
            self.advance_time(0.1)

<<<<<<< HEAD
        self.advance_time(5)
=======
        self.mc.events.post('play_sound_drum_group_in_mode')

        self.advance_time(1)
>>>>>>> 881403c9

        # Test stopping the mode
        self.send(bcp_command='mode_stop', name='mode1')
        self.advance_time()

        # Test sound events
        # self.mc.bcp_processor.send.assert_any_call('trigger', name='moron_test_played')
        # self.mc.bcp_processor.send.assert_any_call('trigger', name='moron_test_stopped')
        # self.mc.bcp_processor.send.assert_any_call('trigger', name='synthping_played')

        # Check for internal sound event processing leaks (are there any internal
        # messages that get generated, but never processed and cleared from the queue?)
        self.assertEqual(interface.get_in_use_request_message_count(), 0)
        self.assertEqual(interface.get_in_use_notification_message_count(), 0)

        """
        # Add another track with the same name (should not be allowed)
        # Add another track with the same name, but different casing (should not be allowed)
        # Attempt to create track with max_simultaneous_sounds > 32 (the current max)
        # Attempt to create track with max_simultaneous_sounds < 1 (the current max)
        # Add up to the maximum number of tracks allowed
        # There should now be the maximum number of tracks allowed
        # Try to add another track (more than the maximum allowed)

        # TODO: Tests to write:
        # Load sounds (wav, ogg, flac, unsupported format)
        # Play a sound
        # Play two sounds on track with max_simultaneous_sounds = 1 (test sound queue,
        time expiration, priority scenarios)
        # Play a sound on each track simultaneously
        # Stop all sounds on track
        # Stop all sounds on all tracks
        # Ducking
        # Configuration file tests (audio interface, tracks, sounds, sound player, sound
        # trigger events, etc.)
        #
        """<|MERGE_RESOLUTION|>--- conflicted
+++ resolved
@@ -182,13 +182,9 @@
             self.mc.events.post('play_sound_drum_group')
             self.advance_time(0.1)
 
-<<<<<<< HEAD
+        self.mc.events.post('play_sound_drum_group_in_mode')
+
         self.advance_time(5)
-=======
-        self.mc.events.post('play_sound_drum_group_in_mode')
-
-        self.advance_time(1)
->>>>>>> 881403c9
 
         # Test stopping the mode
         self.send(bcp_command='mode_stop', name='mode1')
