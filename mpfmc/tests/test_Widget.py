from mpfmc.widgets.text import Text
from mpfmc.tests.MpfMcTestCase import MpfMcTestCase


class TestWidget(MpfMcTestCase):
    def get_machine_path(self):
        return 'tests/machine_files/widgets'

    def get_config_file(self):
        return 'test_widgets.yaml'

    def test_widget_loading_from_config(self):
        # check that all were loaded. First is a dict
        self.assertIn('widget1', self.mc.widgets)
        self.assertIs(type(self.mc.widgets['widget1']), list)

        # List with one item
        self.assertIn('widget2', self.mc.widgets)
        self.assertIs(type(self.mc.widgets['widget2']), list)

        # Lists with multiple items.
        self.assertIn('widget3', self.mc.widgets)
        self.assertIs(type(self.mc.widgets['widget3']), list)
        self.assertEqual(len(self.mc.widgets['widget3']), 3)

        # Ensure they're in order. Order is the order they're drawn,
        # so the highest priority one is last. We don't care about z values
        # at this point since those are threaded in when the widgets are
        # added to the slides, but we want to make sure that widgets of the
        # same z are in the order based on their order in the config file.
        self.assertEqual(self.mc.widgets['widget3'][0]['text'],
                         'widget3.3')
        self.assertEqual(self.mc.widgets['widget3'][1]['text'],
                         'widget3.2')
        self.assertEqual(self.mc.widgets['widget3'][2]['text'],
                         'widget3.1')

        # List with multiple items and custom z orders
        self.assertIn('widget4', self.mc.widgets)

    def test_adding_widgets_to_slide(self):
        self.mc.targets['default'].add_slide(name='slide1')
        self.mc.targets['default'].show_slide('slide1')
        self.assertEqual(self.mc.targets['default'].current_slide_name,
                         'slide1')

        self.mc.targets['default'].current_slide.add_widgets_from_library(
                'widget4')

        # initial order & z orders from config
        # 4.1 / 1
        # 4.2 / 1000
        # 4.3 / None
        # 4.4 / 1
        # 4.5 / 1000
        # 4.6 / None
        # 4.7 / None

        # Order should be by z order (highest first), then by order in the
        # config. The entire list should be backwards, lowest, priority first.

        target_order = ['4.7', '4.6', '4.3', '4.4', '4.1', '4.5', '4.2']
        for widget, index in zip(
                self.mc.targets['default'].current_slide.children[0].children,
                target_order):
            self.assertEqual(widget.text, 'widget{}'.format(index))

        # add widget 5 which is z order 200
        self.mc.targets['default'].current_slide.add_widgets_from_library(
                'widget5')

        # should be inserted between 4.1 and 4.5
        target_order = ['4.7', '4.6', '4.3', '4.4', '4.1', '5', '4.5', '4.2']
        for widget, index in zip(
                self.mc.targets['default'].current_slide.children[0].children,
                target_order):
            self.assertEqual(widget.text, 'widget{}'.format(index))

    def test_widget_player_add_to_current_slide(self):
        # create a slide
        self.mc.targets['default'].add_slide(name='slide1')
        self.mc.targets['default'].show_slide('slide1')
        self.assertEqual(self.mc.targets['default'].current_slide_name,
                         'slide1')

        # post the event to add widget1 to the default target, default slide
        self.mc.events.post('add_widget1_to_current')
        self.advance_time()

        # widget1 should be on the default slide
        self.assertIn('_global-widget1', [x.key for x in self.mc.targets[
            'default'].current_slide.children[0].children])

    def test_widget_player_add_to_named_slide(self):
        # create two slides
        self.mc.targets['default'].add_slide(name='slide1')
        self.mc.targets['default'].show_slide('slide1')
        self.advance_time()
        self.assertEqual(self.mc.targets['default'].current_slide_name,
                         'slide1')

        self.mc.targets['default'].add_slide(name='slide2')
        self.mc.targets['default'].show_slide('slide2')
        self.advance_time()
        self.assertEqual(self.mc.targets['default'].current_slide_name,
                         'slide2')

        # Add widget2 to slide 1
        self.mc.events.post('add_widget2_to_slide1')
        self.advance_time()

        # widget1 should be in slide1, not slide2, not current slide
        self.assertIn('widget2',
                      [x.text for x in
                       self.mc.active_slides['slide1'].children[0].children])
        self.assertNotIn('widget2',
                         [x.text for x in
                          self.mc.active_slides['slide2'].children[
                              0].children])
        self.assertNotIn('widget2', [x.text for x in self.mc.targets[
            'default'].current_slide.children[0].children])

        # show slide1 and make sure the widget is there
        self.mc.targets['default'].current_slide = 'slide1'
        self.assertEqual(self.mc.targets['default'].current_slide_name,
                         'slide1')
        self.assertIn('widget2', [x.text for x in self.mc.targets[
            'default'].current_slide.children[0].children])

    def test_widget_player_add_to_invalid_slide(self):
        self.mc.targets['default'].add_slide(name='slide2')
        self.mc.targets['default'].show_slide('slide2')
        self.advance_time()
        self.assertEqual(self.mc.targets['default'].current_slide_name,
                         'slide2')

        self.mc.events.post('add_widget2_to_slide1')

        with self.assertRaises(KeyError,
                msg="Cannot add widget to slide 'slide1' as that is not a "
                    "valid slide"):
            self.advance_time()

    def test_widget_player_with_different_key_than_named_widget(self):
        self.mc.targets['default'].add_slide(name='slide1')
        self.mc.targets['default'].show_slide('slide1')
        self.assertEqual(self.mc.targets['default'].current_slide_name,
                         'slide1')

        # widget_player for show_widget9 specifies widget9 with a key
        # "widget9_wp_key", but widget9 in the widgets: section has a key
        # "widget9_key"

        self.mc.events.post('show_widget9')

        with self.assertRaises(KeyError,
                msg="Widget has incoming key 'wigdet9_wp_key' which does not "
                "match the key in the widget's config 'widget9_key'."):

            self.advance_time()

    def test_widget_player_add_to_target(self):
        # create two slides
        self.mc.targets['display2'].add_slide(name='slide1')
        self.mc.targets['display2'].show_slide('slide1')
        self.assertEqual(self.mc.targets['display2'].current_slide_name,
                         'slide1')

        self.mc.targets['display2'].add_slide(name='slide2')
        self.mc.targets['display2'].show_slide('slide2')
        self.assertEqual(self.mc.targets['display2'].current_slide_name,
                         'slide2')

        # Add widget1 to slide 1
        self.mc.events.post('add_widget1_to_display2')
        self.advance_time()

        # widget1 should be in slide2, the current on display2. It should
        # not be in slide1
        self.assertIn('widget1',
                      [x.text for x in
                       self.mc.active_slides['slide2'].children[0].children])
        self.assertIn('widget1', [x.text for x in self.mc.targets[
            'display2'].current_slide.children[0].children])
        self.assertNotIn('widget1',
                         [x.text for x in
                          self.mc.active_slides['slide1'].children[
                              0].children])

        # show slide1 and make sure the widget is not there
        self.mc.targets['display2'].current_slide = 'slide1'
        self.assertEqual(self.mc.targets['display2'].current_slide_name,
                         'slide1')
        self.assertNotIn('widget1', [x.text for x in self.mc.targets[
            'display2'].current_slide.children[0].children])

    def test_widget_player_add_to_invalid_target(self):
        # create two slides
        self.mc.targets['display2'].add_slide(name='slide1')
        self.mc.targets['display2'].show_slide('slide1')
        self.assertEqual(self.mc.targets['display2'].current_slide_name,
                         'slide1')

        self.mc.targets['display2'].add_slide(name='slide2')
        self.mc.targets['display2'].show_slide('slide2')
        self.assertEqual(self.mc.targets['display2'].current_slide_name,
                         'slide2')

        # Add widget1 to invalid target called "johnny5"
        self.mc.events.post('add_widget1_to_invalid_target')

        with self.assertRaises(KeyError,
                msg="Cannot add widget to target 'johnny5' as that is not a "
                    "valid display target"):

            self.advance_time()

    def test_removing_mode_widget_on_mode_stop(self):
        # create a slide and add some base widgets
        self.mc.targets['default'].add_slide(name='slide1')
        self.mc.targets['default'].show_slide('slide1')
        self.assertEqual(self.mc.targets['default'].current_slide_name,
                         'slide1')

        self.mc.events.post('add_widget1_to_current')
        self.advance_time()

        # verify widget 1 is there but not widget 2
        self.assertIn('widget1', [x.text for x in self.mc.targets[
            'default'].current_slide.children[0].children])
        self.assertNotIn('widget2', [x.text for x in self.mc.targets[
            'default'].current_slide.children[0].children])

        # start a mode
        self.mc.modes['mode1'].start()
        self.advance_time()

        # post the event to add the widget. This will also test that the
        # widget_player in a mode can add a widget from the base
        self.mc.events.post('mode1_add_widgets')
        self.advance_time()

        # make sure the new widget is there, and the old one is still there
        self.assertIn('widget1', [x.text for x in self.mc.targets[
            'default'].current_slide.children[0].children])
        self.assertIn('widget2', [x.text for x in self.mc.targets[
            'default'].current_slide.children[0].children])

        # stop the mode
        self.mc.modes['mode1'].stop()
        self.advance_time()

        # make sure the mode widget is gone, but the first one is still there
        self.assertIn('widget1', [x.text for x in self.mc.targets[
            'default'].current_slide.children[0].children])
        self.assertNotIn('widget2', [x.text for x in self.mc.targets[
            'default'].current_slide.children[0].children])

    def test_removing_mode_widget_with_custom_key_on_mode_stop(self):
        # create a slide and add some base widgets
        self.mc.targets['default'].add_slide(name='slide1')
        self.mc.targets['default'].show_slide('slide1')
        self.assertEqual(self.mc.targets['default'].current_slide_name,
                         'slide1')

        self.mc.events.post('add_widget1_to_current')
        self.advance_time()

        # verify widget 1 is there but not widget 2
        self.assertIn('widget1', [x.text for x in self.mc.targets[
            'default'].current_slide.children[0].children])
        self.assertNotIn('widget2', [x.text for x in self.mc.targets[
            'default'].current_slide.children[0].children])

        # start a mode
        self.mc.modes['mode1'].start()
        self.advance_time()

        # post the event to add the widget. This will also test that the
        # widget_player in a mode can add a widget from the base
        self.mc.events.post('mode1_add_widget_with_key')
        self.advance_time()

        # make sure the new widget is there, and the old one is still there
        self.assertIn('widget1', [x.text for x in self.mc.targets[
            'default'].current_slide.children[0].children])
        self.assertIn('widget2', [x.text for x in self.mc.targets[
            'default'].current_slide.children[0].children])

        # make sure the key of the new widget is correct
        widget2 = self.mc.targets[
            'default'].current_slide.children[0].children[1]
        self.assertEqual(widget2.text, 'widget2')
        self.assertEqual(widget2.key, 'newton_crosby')

        # stop the mode
        self.mc.modes['mode1'].stop()
        self.advance_time()

        # make sure the mode widget is gone, but the first one is still there
        self.assertIn('widget1', [x.text for x in self.mc.targets[
            'default'].current_slide.children[0].children])
        self.assertNotIn('widget2', [x.text for x in self.mc.targets[
            'default'].current_slide.children[0].children])

    def test_widgets_in_slide_frame_parent(self):
        # create a slide and add some base widgets
        self.mc.targets['default'].add_slide(name='slide1')
        self.mc.targets['default'].show_slide('slide1')
        self.assertEqual(self.mc.targets['default'].current_slide_name,
                         'slide1')

        self.mc.events.post('add_widget1_to_current')
        self.advance_time()

        # verify widget 1 is there but not widget 6
        self.assertIn('widget1', [x.text for x in self.mc.targets[
            'default'].current_slide.children[0].children])
        self.assertNotIn('widget6', [x.text for x in self.mc.targets[
            'default'].current_slide.children[0].children])

        # add widget 6, z: -100, so it should go to parent frame
        self.mc.events.post('add_widget6')
        self.advance_time()

        # verify widget1 is in the slide but not widget 6
        self.assertIn('widget1', [x.text for x in self.mc.targets[
            'default'].current_slide.children[0].children])
        self.assertNotIn('widget6', [x.text for x in self.mc.targets[
            'default'].current_slide.children[0].children])

        # verify widget6 is the highest priority in the parent frame
        # (highest priority is the last element in the list)
        self.assertEqual('widget6', self.mc.targets[
            'default'].parent.children[0].text)

        # now switch the slide
        self.mc.targets['default'].add_slide(name='slide2')
        self.mc.targets['default'].show_slide('slide2')
        self.assertEqual(self.mc.targets['default'].current_slide_name,
                         'slide2')

        # make sure neither widget is in this slide
        self.assertNotIn('widget1', [x.text for x in self.mc.targets[
            'default'].current_slide.children[0].children])
        self.assertNotIn('widget6', [x.text for x in self.mc.targets[
            'default'].current_slide.children[0].children])

        # make sure widget6 is still in the SlideFrameParent
        self.assertEqual('widget6', self.mc.targets[
            'default'].parent.children[0].text)

    def test_widget_to_parent_via_widget_settings(self):
        # create a slide and add some base widgets
        self.mc.targets['default'].add_slide(name='slide1')
        self.mc.targets['default'].show_slide('slide1')
        self.assertEqual(self.mc.targets['default'].current_slide_name,
                         'slide1')

        self.mc.events.post('add_widget1_to_current')
        self.advance_time()

        # verify widget 1 is there but not box11
        self.assertIn('widget1', [x.text for x in self.mc.targets[
            'default'].current_slide.children[0].children])
        self.assertNotIn('box11', [x.text for x in self.mc.targets[
            'default'].current_slide.children[0].children])
        self.assertNotIn('box12', [x.text for x in self.mc.targets[
            'default'].current_slide.children[0].children])

        # add boxx11, z: -1, so it should go to parent frame
        self.mc.events.post('widget_to_parent')
        self.advance_time()

        # verify widget1 is in the slide but not box11
        self.assertIn('widget1', [x.text for x in self.mc.targets[
            'default'].current_slide.children[0].children])
        self.assertNotIn('box11', [x.text for x in self.mc.targets[
            'default'].current_slide.children[0].children])
        self.assertNotIn('box12', [x.text for x in self.mc.targets[
            'default'].current_slide.children[0].children])

        # verify widget6 is the highest priority in the parent frame
        # (highest priority is the last element in the list)
        self.assertEqual('box12', self.mc.targets[
            'default'].parent.children[-3].text)
        self.assertEqual('box11', self.mc.targets[
            'default'].parent.children[-2].text)

        self.advance_time(2)

    def test_removing_mode_widget_from_parent_frame_on_mode_stop(self):
        # create a slide and add some base widgets
        self.mc.targets['default'].add_slide(name='slide1')
        self.mc.targets['default'].show_slide('slide1')
        self.assertEqual(self.mc.targets['default'].current_slide_name,
                         'slide1')

        self.mc.events.post('add_widget1_to_current')
        self.advance_time()

        # verify widget 1 is there but not widget 6
        self.assertIn('widget1', [x.text for x in self.mc.targets[
            'default'].current_slide.children[0].children])
        self.assertNotIn('widget6', [x.text for x in self.mc.targets[
            'default'].current_slide.children[0].children])

        # start a mode
        self.mc.modes['mode1'].start()
        self.advance_time()

        # post the event to add the widget.
        self.mc.events.post('mode1_add_widget6')
        self.advance_time()

        # make sure the new widget is not in the slide, but the old one is
        self.assertIn('widget1', [x.text for x in self.mc.targets[
            'default'].current_slide.children[0].children])
        self.assertNotIn('widget6', [x.text for x in self.mc.targets[
            'default'].current_slide.children[0].children])

        # verify widget6 is the highest priority in the parent frame
        self.assertEqual('widget6', self.mc.targets[
            'default'].parent.children[0].text)
        self.assertTrue(isinstance(self.mc.targets[
            'default'].parent.children[0], Text))

        # stop the mode
        self.mc.modes['mode1'].stop()
        self.advance_time()

        # make sure the the first one is still there
        self.assertIn('widget1', [x.text for x in self.mc.targets[
            'default'].current_slide.children[0].children])

        # verify widget6 is gone
        self.assertFalse(isinstance(self.mc.targets[
            'default'].parent.children[-1], Text))

    def test_removing_widget(self):
        self.mc.targets['default'].add_slide(name='slide1')
        self.mc.targets['default'].show_slide('slide1')
        self.assertEqual(self.mc.targets['default'].current_slide_name,
                         'slide1')

        # post the event to add widget1 to the default target, default slide
        self.mc.events.post('add_widget1_to_current')
        self.mc.events.post('add_widget2_to_current')
        self.advance_time()

        self.assertIn('widget1', [x.text for x in self.mc.targets[
            'default'].current_slide.children[0].children])
        self.assertIn('widget2', [x.text for x in self.mc.targets[
            'default'].current_slide.children[0].children])

        self.mc.events.post('remove_widget1')
        self.advance_time()

        self.assertNotIn('widget1', [x.text for x in self.mc.targets[
            'default'].current_slide.children[0].children])
        self.assertIn('widget2', [x.text for x in self.mc.targets[
            'default'].current_slide.children[0].children])

    def test_widget_expire(self):
        self.mc.targets['default'].add_slide(name='slide1')
        self.mc.targets['default'].show_slide('slide1')
        self.assertEqual(self.mc.targets['default'].current_slide_name,
                         'slide1')

        self.mc.events.post('add_widget1_to_current')
        self.mc.events.post('add_widget7')
        self.advance_time()

        self.assertIn('_global-widget1', [x.key for x in self.mc.targets[
            'default'].current_slide.children[0].children])
        self.assertIn('_global-widget7', [x.key for x in self.mc.targets[
            'default'].current_slide.children[0].children])

        self.advance_time(1)

        self.assertIn('_global-widget1', [x.key for x in self.mc.targets[
            'default'].current_slide.children[0].children])
        self.assertNotIn('_global-widget7', [x.key for x in self.mc.targets[
            'default'].current_slide.children[0].children])

    def test_widget_player_expire(self):
        self.mc.targets['default'].add_slide(name='slide1')
        self.mc.targets['default'].show_slide('slide1')
        self.assertEqual(self.mc.targets['default'].current_slide_name,
                         'slide1')

        self.mc.events.post('add_widget1_to_current')
        self.mc.events.post('add_widget8_expire')
        self.advance_time()

        self.assertIn('_global-widget1', [x.key for x in self.mc.targets[
            'default'].current_slide.children[0].children])
        self.assertIn('_global-widget8', [x.key for x in self.mc.targets[
            'default'].current_slide.children[0].children])

        self.advance_time(1)

        self.assertIn('_global-widget1', [x.key for x in self.mc.targets[
            'default'].current_slide.children[0].children])
        self.assertNotIn('_global-widget8', [x.key for x in self.mc.targets[
            'default'].current_slide.children[0].children])

    def test_widget_player_custom_widget_settings(self):
        self.mc.targets['default'].add_slide(name='slide1')
        self.mc.targets['default'].show_slide('slide1')
        self.assertEqual(self.mc.targets['default'].current_slide_name,
                         'slide1')

        self.mc.events.post('add_widget8_custom_settings')
        self.advance_time()

        w8 = [x for x in self.mc.targets[
              'default'].current_slide.children[0].children
              if x.key == '_global-widget8'][0]

        self.assertEqual([1, 0, 0, 1], w8.color)
        self.assertEqual(70, w8.font_size)

    def test_widget_removal_from_slide_player(self):
        # tests that we can remove a widget by key that was shown via the
        # slide player instead of the widget player
        self.mc.events.post('show_slide_1')
        self.advance_time()

        # make sure the two widgets are there
        self.assertIn('WIDGET WITH KEY', [x.text for x in self.mc.targets[
            'default'].current_slide.children[0].children])
        self.assertIn('WIDGET NO KEY', [x.text for x in self.mc.targets[
            'default'].current_slide.children[0].children])

        self.mc.events.post('remove_widget1_by_key')
        self.advance_time()

        # make sure the one with key is gone but the other is there
        self.assertNotIn('WIDGET WITH KEY', [x.text for x in self.mc.targets[
            'default'].current_slide.children[0].children])
        self.assertIn('WIDGET NO KEY', [x.text for x in self.mc.targets[
            'default'].current_slide.children[0].children])

    def test_widget_expire_from_slide_player(self):
        # tests that we can remove a widget by key that was shown via the
        # slide player instead of the widget player
        self.mc.events.post('show_slide_1_with_expire')
        self.advance_time()

        # make sure the two widgets are there
        self.assertIn('WIDGET EXPIRE 1s', [x.text for x in self.mc.targets[
            'default'].current_slide.children[0].children])
        self.assertIn('WIDGET NO EXPIRE', [x.text for x in self.mc.targets[
            'default'].current_slide.children[0].children])

        self.advance_time(1)

        # make sure the one with key is gone but the other is there
        self.assertNotIn('WIDGET EXPIRE 1s', [x.text for x in self.mc.targets[
            'default'].current_slide.children[0].children])
        self.assertIn('WIDGET NO EXPIRE', [x.text for x in self.mc.targets[
            'default'].current_slide.children[0].children])

    def test_opacity(self):
        self.mc.targets['default'].add_slide(name='slide1')
        self.mc.targets['default'].show_slide('slide1')
        self.assertEqual(self.mc.targets['default'].current_slide_name,
                         'slide1')

        self.mc.events.post('add_widget8_opacity_50')
        self.advance_time()

        w8 = [x for x in self.mc.targets[
              'default'].current_slide.children[0].children
              if x.key == '_global-widget8'][0]

        self.assertEqual(.5, w8.opacity)

    def test_updating_widget_settings(self):
        self.mc.events.post('show_slide_2')
        self.advance_time()

        self.mc.events.post('event_a')
        self.advance_time()

        widget = self.mc.targets['default'].current_slide.get_widgets_by_key(
            '_global-widget1')[0]
        self.assertEqual(widget.text, 'A')
        self.assertEqual(widget.color, [1.0, 0.0, 0.0, 1.0])

        self.mc.events.post('event_s')
        self.advance_time()

        widget = self.mc.targets['default'].current_slide.get_widgets_by_key(
            '_global-widget1')[0]
        self.assertEqual(widget.text, 'S')
        self.assertEqual(widget.color, [0.0, 1.0, 0.0, 1.0])

        self.mc.events.post('event_d')
        self.advance_time()

        widget = self.mc.targets['default'].current_slide.get_widgets_by_key(
            '_global-widget1')[0]
        self.assertEqual(widget.text, 'D')
        self.assertEqual(widget.color, [0.0, 0.0, 1.0, 1.0])

    def test_widget_updating(self):
        self.mc.events.post('show_slide_3')
        self.advance_time(1)

        self.mc.events.post('widget_4up')
        self.advance_time(1)

        self.mc.events.post('widget_4up_red')
        self.advance_time(1)

<<<<<<< HEAD
    def test_widget_with_key(self):
=======
    def test_updating_mode_widget_by_key(self):
        # create a slide and add some base widgets
>>>>>>> 6befdc65
        self.mc.targets['default'].add_slide(name='slide1')
        self.mc.targets['default'].show_slide('slide1')
        self.assertEqual(self.mc.targets['default'].current_slide_name,
                         'slide1')
<<<<<<< HEAD

        self.assertNotIn('widget2', [x.text for x in self.mc.targets[
            'default'].current_slide.children[0].children])

        # post the event to add widget2 to the default target, default slide
        self.mc.events.post('show_christmas_slide_full')
        self.advance_time()

        self.assertIn('widget2', [x.text for x in self.mc.targets[
            'default'].current_slide.children[0].children])

        self.mc.events.post('remove_christmas_full')
        self.advance_time()

        self.assertNotIn('widget2', [x.text for x in self.mc.targets[
            'default'].current_slide.children[0].children])
=======

        self.mc.events.post('add_widget1_to_current')
        self.advance_time()

        # verify widget 1 is there but not widget 2
        self.assertIn('widget1', [x.text for x in self.mc.targets[
            'default'].current_slide.children[0].children])
        self.assertNotIn('widget2', [x.text for x in self.mc.targets[
            'default'].current_slide.children[0].children])

        # start a mode
        self.mc.modes['mode1'].start()
        self.advance_time()

        # post the event to add the widget. This will also test that the
        # widget_player in a mode can add a widget from the base
        self.mc.events.post('mode1_add_widget_with_key')
        self.advance_time()

        # make sure the new widget is there, and the old one is still there
        self.assertIn('widget1', [x.text for x in self.mc.targets[
            'default'].current_slide.children[0].children])
        self.assertIn('widget2', [x.text for x in self.mc.targets[
            'default'].current_slide.children[0].children])

        # make sure the key of the new widget is correct
        widget2 = self.mc.targets[
            'default'].current_slide.children[0].children[1]
        self.assertEqual(widget2.text, 'widget2')
        self.assertEqual(widget2.key, 'newton_crosby')

        # update widget2 by key
        self.mc.events.post('mode1_update_widget2')
        self.advance_time(1)

        widget2 = self.mc.targets[
            'default'].current_slide.children[0].children[1]
        self.assertEqual(widget2.text, 'UPDATED TEXT')
        self.assertEqual(widget2.key, 'newton_crosby')
>>>>>>> 6befdc65
<|MERGE_RESOLUTION|>--- conflicted
+++ resolved
@@ -615,35 +615,34 @@
         self.mc.events.post('widget_4up_red')
         self.advance_time(1)
 
-<<<<<<< HEAD
     def test_widget_with_key(self):
-=======
+        self.mc.targets['default'].add_slide(name='slide1')
+        self.mc.targets['default'].show_slide('slide1')
+        self.assertEqual(self.mc.targets['default'].current_slide_name,
+                         'slide1')
+
+        self.assertNotIn('widget2', [x.text for x in self.mc.targets[
+            'default'].current_slide.children[0].children])
+
+        # post the event to add widget2 to the default target, default slide
+        self.mc.events.post('show_christmas_slide_full')
+        self.advance_time()
+
+        self.assertIn('widget2', [x.text for x in self.mc.targets[
+            'default'].current_slide.children[0].children])
+
+        self.mc.events.post('remove_christmas_full')
+        self.advance_time()
+
+        self.assertNotIn('widget2', [x.text for x in self.mc.targets[
+            'default'].current_slide.children[0].children])
+
     def test_updating_mode_widget_by_key(self):
         # create a slide and add some base widgets
->>>>>>> 6befdc65
-        self.mc.targets['default'].add_slide(name='slide1')
-        self.mc.targets['default'].show_slide('slide1')
-        self.assertEqual(self.mc.targets['default'].current_slide_name,
-                         'slide1')
-<<<<<<< HEAD
-
-        self.assertNotIn('widget2', [x.text for x in self.mc.targets[
-            'default'].current_slide.children[0].children])
-
-        # post the event to add widget2 to the default target, default slide
-        self.mc.events.post('show_christmas_slide_full')
-        self.advance_time()
-
-        self.assertIn('widget2', [x.text for x in self.mc.targets[
-            'default'].current_slide.children[0].children])
-
-        self.mc.events.post('remove_christmas_full')
-        self.advance_time()
-
-        self.assertNotIn('widget2', [x.text for x in self.mc.targets[
-            'default'].current_slide.children[0].children])
-=======
-
+        self.mc.targets['default'].add_slide(name='slide1')
+        self.mc.targets['default'].show_slide('slide1')
+        self.assertEqual(self.mc.targets['default'].current_slide_name,
+                         'slide1')
         self.mc.events.post('add_widget1_to_current')
         self.advance_time()
 
@@ -681,5 +680,4 @@
         widget2 = self.mc.targets[
             'default'].current_slide.children[0].children[1]
         self.assertEqual(widget2.text, 'UPDATED TEXT')
-        self.assertEqual(widget2.key, 'newton_crosby')
->>>>>>> 6befdc65
+        self.assertEqual(widget2.key, 'newton_crosby')