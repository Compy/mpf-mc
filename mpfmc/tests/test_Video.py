from mpfmc.tests.MpfMcTestCase import MpfMcTestCase


class TestVideo(MpfMcTestCase):
    def get_machine_path(self):
        return 'tests/machine_files/video'

    def get_config_file(self):
        return 'test_video.yaml'

    def test_video(self):

        # Note the green bar on the bottom of this video is part of it. It is
        # VERY low quality to keep the mpf-mc package small. :)
        self.assertIn('mpf_video_small_test', self.mc.videos)

        self.mc.events.post('show_slide1')
        self.advance_time()

        video_widget = self.mc.targets['default'].current_slide.children[0].children[0]
        text = self.mc.targets['default'].current_slide.children[0].children[2]

        self.assertEqual(video_widget.state, 'play')
        self.assertTrue(video_widget.video.loaded)

        self.assertAlmostEqual(video_widget.position, 0.0, delta=.3)

<<<<<<< HEAD
        # return
        # todo disabled because I can't get this to pass on travis

=======
>>>>>>> bf9e8040
        # from the travis log:
        # --------------------------------
        # E: Unable to locate package libgstreamer1.0-dev E: Couldn't find any package by regex 'libgstreamer1.0-dev'
        # E: Unable to locate package gstreamer1.0-alsa
        # E: Couldn't find any package by regex 'gstreamer1.0-alsa'
        # E: Unable to locate package gstreamer1.0-plugins-bad
        # E: Couldn't find any package by regex 'gstreamer1.0-plugins-bad'
        # E: Unable to locate package gstreamer1.0-plugins-base
        # E: Couldn't find any package by regex 'gstreamer1.0-plugins-base'
        # E: Unable to locate package gstreamer1.0-plugins-good
        # E: Couldn't find any package by regex 'gstreamer1.0-plugins-good'
        # E: Unable to locate package gstreamer1.0-plugins-ugly
        # E: Couldn't find any package by regex 'gstreamer1.0-plugins-ugly'
        # --------------------------------

        self.assertAlmostEqual(video_widget.video.duration, 7.96, delta=.5)
        self.assertEqual(video_widget.video.volume, 1.0)

        text.text = 'PLAY'
        self.advance_time(1)

        # now that 1 sec has passed, make sure the video is advancing
        self.assertGreater(video_widget.position, 0)

        # also check the size. The size isn't set until the video actually
        # starts playing, which is why we don't check it until now.
        self.assertEqual(video_widget.size, [100, 70])

        video_widget.pause()
        text.text = 'PAUSE'
        self.advance_time(.1)

        self.assertEqual('paused', video_widget.video.state)
        pos = video_widget.video.position
        self.advance_time(.5)

        # make sure it's really stopped
        self.assertEqual(pos, video_widget.video.position)

        # now start it again
        video_widget.play()
        text.text = 'PLAY'
        self.advance_time(1)

        self.assertEqual('playing', video_widget.video.state)
        self.assertGreater(video_widget.video.position, pos)

        # stop it, should go back to the beginning
        video_widget.stop()
        text.text = 'STOP'
        self.advance_time(1)
        self.assertEqual(0.0, video_widget.video.position)

        video_widget.play()
        text.text = 'PLAY FROM BEGINNING'
        self.advance_time(1)
        self.assertAlmostEqual(video_widget.video.position, 1.0, delta=.5)

        # jump to the 50% point
        video_widget.seek(.5)
        text.text = 'SEEK TO 50%'
        self.advance_time(.1)
        self.assertAlmostEqual(video_widget.video.position, 4.0, delta=.5)

        # test the volume
        video_widget.set_volume(.5)
        text.text = 'VOLUME 50% (though this vid has no audible sound)'
        self.assertEqual(.5, video_widget.video.volume)

        video_widget.set_volume(1)
        text.text = 'VOLUME 100% (though this vid has no audible sound)'
        self.assertEqual(1.0, video_widget.video.volume)

        video_widget.set_position(.5)
        text.text = 'SET POSITION TO 0.5s'
        self.advance_time(.1)
        self.assertAlmostEqual(video_widget.video.position, 0.6, delta=.1)

        # jump to the 90% point
        video_widget.seek(.9)
        video_widget.play()
        video_widget.video.set_end_behavior('stop')
        text.text = 'JUMP TO 90%, STOP AT END'
        self.advance_time(2)
        self.assertEqual(video_widget.video.position, 0)

        # jump to the 90% point
        video_widget.seek(.9)
        video_widget.play()
        video_widget.video.set_end_behavior('pause')
        text.text = 'JUMP TO 90%, PAUSE AT END'
        self.advance_time(2)
        self.assertAlmostEqual(video_widget.video.position, 7.9, delta=.1)

        # jump to the 90% point
        video_widget.seek(.9)
        video_widget.play()
        video_widget.video.set_end_behavior('loop')
        text.text = 'JUMP TO 90%, LOOP AT END'
        self.advance_time(2)
        self.assertAlmostEqual(video_widget.video.position, 1, delta=.1)

    def test_control_events(self):
        self.mc.events.post('show_slide2')
        self.advance_time(1)

        video_widget = self.mc.targets['default'].current_slide.children[0].children[0]
        text = self.mc.targets['default'].current_slide.children[0].children[2]
        text.text = "PLAY"

        self.assertEqual('playing', video_widget.video.state)
        self.assertGreater(video_widget.video.position, 0)

        self.mc.events.post('stop1')
        text.text = 'STOP'
        self.advance_time()
        self.assertEqual(0.0, video_widget.video.position)

        self.mc.events.post('play1')
        text.text = 'PLAY'
        self.advance_time(1)
        self.assertGreater(video_widget.video.position, 0)

        self.mc.events.post('pause1')
        text.text = 'PAUSE'
        self.advance_time()
        pos = video_widget.video.position
        self.advance_time()
        self.assertEqual(video_widget.video.position, pos)

        self.mc.events.post('seek1')
        text.text = 'SEEK'
        self.advance_time()
        self.assertAlmostEqual(video_widget.video.position, 4.0, delta=.5)

        self.mc.events.post('mute')
        text.text = 'VOLUME (MUTE)'
        self.advance_time()
        self.assertEqual(0, video_widget.video.volume)

        self.mc.events.post('position1')
        text.text = "JUMP TO POSITION 4s"
        self.advance_time()
        self.assertAlmostEqual(video_widget.video.position, 4.0, delta=.1)

        # remove widget and verify control events are removed
        self.mc.targets['default'].remove_slide('video_test2')
        self.advance_time()
        self.assertEqual(self.mc.targets['default'].current_slide_name,
                         'blank')

        self.assertFalse(self.mc.events.does_event_exist('play1'))
        self.assertFalse(self.mc.events.does_event_exist('stop1'))
        self.assertFalse(self.mc.events.does_event_exist('pause1'))
        self.assertFalse(self.mc.events.does_event_exist('seek1'))
        self.assertFalse(self.mc.events.does_event_exist('mute'))
        self.assertFalse(self.mc.events.does_event_exist('position1'))

    def test_video_settings(self):
        self.mc.events.post('show_slide7')
        self.advance_time(1)
        video_widget = self.mc.targets['default'].current_slide.children[0].children[0]

        self.assertEqual('playing', video_widget.video.state)
        self.assertEqual(0.2, video_widget.video.volume)
        self.mc.events.post('seek1')
        self.advance_time()

        # wait for the video to end and make sure it loops
        self.advance_time(2)
        self.assertLess(video_widget.video.position, 2.0)

        self.mc.events.post('show_slide8')
        self.advance_time(1)
        video_widget = self.mc.targets['default'].current_slide.children[0].children[0]

        # self.assertEqual('stopped', video_widget.video.state)
        self.assertEqual(video_widget.video.position, 0.0)
        self.advance_time()
        self.assertEqual(video_widget.video.position, 0.0)
        self.assertEqual(0.8, video_widget.video.volume)

        self.mc.events.post('play1')
        self.advance_time()

        # wait for the video to end and make sure it stops
        self.mc.events.post('seek1')
        self.advance_time(2)
        self.assertAlmostEqual(video_widget.video.position, 7.1, delta=.3)

        self.advance_time(1)
        self.assertAlmostEqual(video_widget.video.position, 7.1, delta=.3)


    def test_pre_show_slide(self):
        self.mc.events.post('show_slide3')
        self.advance_time()

    def test_show_slide(self):
        self.mc.events.post('show_slide4')
        self.advance_time()

    def test_pre_slide_leave(self):
        self.mc.events.post('show_slide5')
        self.advance_time()

    def test_slide_leave(self):
        self.mc.events.post('show_slide6')
        self.advance_time()<|MERGE_RESOLUTION|>--- conflicted
+++ resolved
@@ -25,12 +25,6 @@
 
         self.assertAlmostEqual(video_widget.position, 0.0, delta=.3)
 
-<<<<<<< HEAD
-        # return
-        # todo disabled because I can't get this to pass on travis
-
-=======
->>>>>>> bf9e8040
         # from the travis log:
         # --------------------------------
         # E: Unable to locate package libgstreamer1.0-dev E: Couldn't find any package by regex 'libgstreamer1.0-dev'
