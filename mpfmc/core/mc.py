--- conflicted
+++ resolved
@@ -473,16 +473,9 @@
         except queue.Empty:
             pass
         else:
-<<<<<<< HEAD
-            self.log.info("Shutting down due to child thread crash")
-            self.log.info("Crash details: %s", crash)
-            self.thread_stopper.set()
-            raise Exception(crash)
-=======
             self.log.critical("Shutting down due to child thread crash")
             self.log.critical("Crash details: %s", crash)
             self.stop()
->>>>>>> 965ee9b3
 
     def register_monitor(self, monitor_class, monitor):
         """Registers a monitor.
