--- conflicted
+++ resolved
@@ -20,11 +20,6 @@
     def __init__(self, mc: "MpfMc", config: dict, key: Optional[str]=None, **kwargs) -> None:
         del kwargs
 
-<<<<<<< HEAD
-=======
-    def __init__(self, mc, config, key=None, **kwargs):
-        del kwargs
->>>>>>> f806090f
         super().__init__(mc=mc, config=config, key=key)
 
         try:
