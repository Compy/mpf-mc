--- conflicted
+++ resolved
@@ -1,10 +1,5 @@
-<<<<<<< HEAD
-__version__ = '0.31.0-dev11'
+__version__ = '0.31.0-dev12'
 __short_version__ = '0.31'
-=======
-__version__ = '0.30.1'
-__short_version__ = '0.30'
->>>>>>> 2bc53e0e
 __bcp_version__ = '1.0'
 __config_version__ = '4'
 __mpf_version_required__ = '0.31.0-dev257'
