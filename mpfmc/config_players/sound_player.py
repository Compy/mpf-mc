--- conflicted
+++ resolved
@@ -78,13 +78,7 @@
             must be specified in the sounds section of a config file.
 
         """
-<<<<<<< HEAD
-
-        del key  # unused in this method
-
-=======
         instance_dict = self._get_instance_dict(context)
->>>>>>> 30f94191
         if 'sounds' in settings:
             settings = settings['sounds']
 
