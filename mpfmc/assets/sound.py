--- conflicted
+++ resolved
@@ -110,19 +110,6 @@
         self._instances = list()
         self.log = logging.getLogger('SoundAsset')
 
-<<<<<<< HEAD
-        # Make sure a legal track name has been specified.  If not, throw an exception
-        if 'track' in self.config:
-            track = self.machine.sound_system.audio_interface.get_track_by_name(self.config['track'])
-        else:
-            track = None
-
-        if 'track' not in self.config or track is None:
-            self.log.error("sound must have a valid track name. "
-                           "Could not create sound '%s' asset.", name)
-            raise AudioException("Sound must have a valid track name. "
-                                 "Could not create sound '{}' asset".format(name))
-=======
         # Make sure a legal track name has been specified (unless only one track exists)
         if 'track' not in self.config:
             # Track not specified, determine track count
@@ -144,7 +131,6 @@
                                "Could not create sound '%s' asset.", self.config['track'], name)
                 raise AudioException("'{}' is not a valid track name. "
                                      "Could not create sound '{}' asset".format(self.config['track'], name))
->>>>>>> 4a901ac1
 
         self._track = track
 
