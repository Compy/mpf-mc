--- conflicted
+++ resolved
@@ -209,7 +209,6 @@
     pool_config_section = 'sound_pools'  # Will setup groups if present
     asset_group_class = SoundPool  # Class or None to not use pools
 
-    # pylint: disable=too-many-statements, too-many-branches
     def __init__(self, mc, name, file, config):     # noqa
         """ Constructor"""
         super().__init__(mc, name, file, config)
@@ -681,14 +680,9 @@
     """An instance of a playing sound asset. This class is essentially a wrapper container
     for sound assets that contains all the overridden parameter values for playback."""
 
-    # pylint: disable=too-many-statements, too-many-branches
     def __init__(self, sound: Union[SoundAsset, SoundPool],     # noqa
                  context: Optional[str] = None, settings: Optional[dict] = None):
-<<<<<<< HEAD
-        """Constructor"""
-=======
         """Construct sound instance."""
->>>>>>> a73e1ccb
         if sound is None:
             raise ValueError("Cannot create sound instance: sound parameter is None")
 
