--- conflicted
+++ resolved
@@ -66,16 +66,12 @@
 
 
 class SlideFrame(MpfWidget, ScreenManager):
-<<<<<<< HEAD
 
     """A widget which displays slides."""
 
     # pylint: disable-msg=too-many-arguments
-    def __init__(self, mc, name=None, config=None, slide=None, key=None):
-=======
     def __init__(self, mc, name=None, config=None, slide=None, key=None, play_kwargs=None):
         del play_kwargs
->>>>>>> 6ecb4881
         self.name = name  # needs to be set before super()
         # If this is a the main SlideFrame of a display, it will get its size
         # from its parent. If this is a widget, it will get its size from
